"""Top-level package for the Eigen-Koan Matrices framework."""

from .eigen_koan_matrix import (
    EigenKoanMatrix,
    DiagonalAffect,
    create_random_ekm,
    create_philosophical_ekm,
    create_creative_writing_ekm,
    create_scientific_explanation_ekm,
)

from .recursive_ekm import RecursiveEKM
from .ekm_stack import EKMExperiment
from .ekm_db import EKMDatabase
from .ekm_distributed_runner import run_distributed_experiment
from .ekm_generator import EKMGenerator
from .adaptive_matrix import AdaptiveEigenKoanMatrix, AdaptationEnv
from .adaptive_sequence import AdaptiveTestingSequence
from .ekm_repository import EKMRepository
from .meta_ekm import MetaEKMSystem
from .narrative_extractor import traversal_to_narrative, narratives_from_results
from .natural_language_generator import NaturalLanguageEKMGenerator
from .explanation_generator import generate_explanation
from .research_questions import create_specialized_matrices
<<<<<<< HEAD
from .cultural_matrix_suite import create_cultural_matrices
=======
>>>>>>> d165dd3e
from .standard_suite_definitions import (
    PrometheusEKMRegistry,
    load_prometheus_suite_for_experimentation,
)

__all__ = [
    "EigenKoanMatrix",
    "DiagonalAffect",
    "create_random_ekm",
    "create_philosophical_ekm",
    "create_creative_writing_ekm",
    "create_scientific_explanation_ekm",
    "RecursiveEKM",
    "EKMExperiment",
    "EKMDatabase",
    "run_distributed_experiment",
    "EKMGenerator",
    "AdaptiveEigenKoanMatrix",
    "AdaptationEnv",
    "AdaptiveTestingSequence",
    "EKMRepository",
    "MetaEKMSystem",
    "traversal_to_narrative",
    "narratives_from_results",
    "NaturalLanguageEKMGenerator",
    "generate_explanation",
    "create_specialized_matrices",
<<<<<<< HEAD
    "create_cultural_matrices",
=======
>>>>>>> d165dd3e
    "PrometheusEKMRegistry",
    "load_prometheus_suite_for_experimentation",
]<|MERGE_RESOLUTION|>--- conflicted
+++ resolved
@@ -22,10 +22,6 @@
 from .natural_language_generator import NaturalLanguageEKMGenerator
 from .explanation_generator import generate_explanation
 from .research_questions import create_specialized_matrices
-<<<<<<< HEAD
-from .cultural_matrix_suite import create_cultural_matrices
-=======
->>>>>>> d165dd3e
 from .standard_suite_definitions import (
     PrometheusEKMRegistry,
     load_prometheus_suite_for_experimentation,
@@ -53,10 +49,7 @@
     "NaturalLanguageEKMGenerator",
     "generate_explanation",
     "create_specialized_matrices",
-<<<<<<< HEAD
-    "create_cultural_matrices",
-=======
->>>>>>> d165dd3e
+
     "PrometheusEKMRegistry",
     "load_prometheus_suite_for_experimentation",
 ]